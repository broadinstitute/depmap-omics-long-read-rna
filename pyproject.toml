--- conflicted
+++ resolved
@@ -21,11 +21,7 @@
 typer = "^0.15.1"
 google-cloud-secret-manager = "^2.22.1"
 ariadne-codegen = "^0.14.0"
-<<<<<<< HEAD
-pyarrow = "^18.0.0"
-=======
 pd-flatten = "^0.1.1"
->>>>>>> b852c31c
 
 [tool.poetry.group.dev.dependencies]
 ruff = "^0.9.4"
